/*
 * Copyright 2017 Workday, Inc.
 *
 * This software is available under the MIT license.
 * Please see the LICENSE.txt file in this project.
 */
// scalastyle:off number.of.methods

package com.workday.esclient

/**
  * Helper object for Elasticsearch queries.
  */
object EsQueryHelpers {

  /**
    * Returns a flattened sequence or None.
    * @param els Option of type T or None.
    * @tparam T generic type.
    * @return Option sequence of type T or None.
    */
  def seqOption[T](els: Option[T]*): Option[Seq[T]] = {
    if (els.flatten.isEmpty) None else Some(els.flatten)
  }

  /**
    * Returns a map for making Range Elasticsearch queries.
    * @param fieldName String field name to query on.
    * @param lowerBound Tuple of ComparisonOp for lower bound and Double value for lower bound of range.
    * @param upperBound Optional Tuple of ComparisonOp for upper bound and Double value for upper bound of range.
    * @tparam T Implicit Numeric.
    * @return Combined map for making Range queries.
    */
  def range[T: Numeric](fieldName: String, lowerBound: (ComparisonOp, T), upperBound: Option[(ComparisonOp, T)] = None): Option[Map[String, Any]] = {
    val range = Map(lowerBound._1.op -> lowerBound._2) ++ upperBound.map(bound => bound._1.op -> bound._2)
    Some(Map("range" -> Map(fieldName -> range)))
  }

  /**
    * Returns a Term map of a field key and values for the search Term Elasticsearch API.
    * @param field String field name for the term.
    * @param ts Any type value to associate with field.
    * @param options additional map of term options.
    * @return Map of term field key and any options.
    */
  def term(
    field: String,
    ts: Any,
    options: Map[String, Any] = Map.empty
  ): Option[Map[String, Map[String, Any]]] = {
    Some(Map("term" -> (Map(field -> ts) ++ options)))
  }

  /**
    * Returns a Terms map of a field key and a sequence of values for the search Terms Elasticsearch API.
    * @param field String field name for the term.
    * @param ts Sequence of values to associate with field.
    * @param options additional map of term options.
    * @return Map of terms field key and any options.
    */
  def terms(
    field: String,
    ts: Seq[Any],
    options: Map[String, Any] = Map.empty
  ): Option[Map[String, Map[String, Any]]] = {
    Some(Map("terms" -> (Map(field -> ts) ++ options)))
  }

  /**
    * Returns an Aggregations Terms map for the search Terms Aggregation Elasticsearch API.
    * @param field String aggregation field.
    * @param options Map of options to aggregate on.
    * @return Map of aggregation fields and any options.
    */
  def aggregationTerms(
    field: String,
    options: Map[String, Any] = Map.empty
  ): Option[Map[String, Map[String, Any]]] = {
    Some(Map("terms" -> (Map("field" -> field) ++ options)))
  }

  /**
    * Returns a keyed Aggregation Range map for the Range Aggregation Elasticsearch API.
    * Keyed parameter associates a unique string with each range bucket.
    * @param field String field to aggregate on.
    * @param ranges Sequences of map ranges to bucket.
    * @return Map of keyed range fields.
    */
  def keyedAggregationRanges(field: String, ranges: Seq[Map[String, Any]]): Option[Map[String, Any]] = {
    val rangeMap = Map("field" -> field, "keyed" -> true, "ranges" -> ranges)
    Some(Map("range" -> rangeMap))
  }

  /**
    * Returns a map of Range buckets with String keys for the Range Aggregation Elasticsearch API.
    * If neither a "to" nor "from" range are provided, returns None.
    * @param rangeKey String key for the range bucket.
    * @param from Double "from" range.
    * @param to Double "to" range.
    * @return Map of keyed range buckets.
    */
  def keyedAggregationRange(rangeKey: String, from: Option[Double], to: Option[Double]): Option[Map[String, Any]] = {
    if (from.isDefined || to.isDefined) Some(Map("key" -> rangeKey) ++ from.map("from" -> _) ++ to.map("to" -> _))
    else None
  }

  /**
    * Returns a map of Geo Distance parameters for the Geo Distance Elasticsearch API.
    * @param field String field to serve as the center location.
    * @param lat String latitude value.
    * @param lon String longitude value.
    * @param distance String distance value.
    * @return Map of Geo Distance parameters.
    */
  def geoDistance(field: String, lat: String, lon: String, distance: String): Option[Map[String, Map[String, Object]]] = {
    Some(Map("geo_distance" -> Map("distance" -> distance, field -> Map("lat" -> lat, "lon" -> lon))))
  }

  /**
   * Returns a map to run a terms lookup query using the Elasticsearch Terms lookup API.
   * Supports all but the routing field for the Terms lookup mechanism.
   * https://www.elastic.co/guide/en/elasticsearch/reference/1.7/query-dsl-terms-filter.html
   * Also see org.elasticsearch.index.query.TermsFilterParser to see ES's underlying code handling this.
   * @param field the document field we are filtering on.
   * @param index the index to lookup term values from.
   * @param typeName the type of the lookup documents.
   * @param path the field path in the lookup index to fetch term values from.
   * @param shouldCacheLookup whether or not to cache the lookup of the terms from the index (caching the looked-up values).
   * @param shouldCacheFilter whether or not to cache the total filter (the docs matching the filter).
   * @param cacheKey the cache key to use for the total filter, useful if you want to manually wipe the cache.
   * @param queryName name to give this query.
   *                  (see [[https://www.elastic.co/guide/en/elasticsearch/reference/5.1/search-request-named-queries-and-filters.html]])
   * @return Map for a Terms query with ES lookup fields.
   */
  // scalastyle:off parameter.number
  def termsFromLookup(
    field: String,
    index: String,
    typeName: String,
    id: String,
    path: String,
    shouldCacheLookup: Option[Boolean] = None,
    shouldCacheFilter: Option[Boolean] = None,
    cacheKey: Option[String] = None,
    queryName: Option[String] = None
  ): Option[Map[String, Map[String, Any]]] = {
  // scalastyle:on parameter.number
    val valuesIndexMap = Map("index" -> index, "type" -> typeName, "id" -> id, "path" -> path) ++ shouldCacheLookup.map("cache" -> _).toMap
    val map: Map[String, Any] = Map(
      field -> valuesIndexMap) ++
      shouldCacheFilter.map("_cache" -> _).toMap ++
      cacheKey.map("_cache_key" -> _).toMap ++
      queryName.map("_name" -> _).toMap
    Some(Map("terms" -> map))
  }

  /**
    * Returns a map with a query string for use in the Query Elasticsearch API.
    * @param query String query for ES.
    * @param otherOption Tuples of additional parameters to include in ES query.
    * @return Query string map for ES.
    */
  def queryString(query: String, otherOption: (String, Any)*)
    : Option[Map[String, Map[String, Any]]] = {
    if (query.isEmpty)
      None
    else if (otherOption.isEmpty)
      Some(Map("query_string" -> Map("query" -> query)))
    else
      Some(Map("query_string" -> (otherOption :+ ("query" -> query)).toMap))
  }

  /**
    * Returns a map for making match queries using the Match Elasticsearch API.
    * @param field String field to match.
    * @param str String value for field.
    * @param otherOption Tuples of additional parameters to include in the query.
    * @return Map for using the Query Match API.
    */
  def matchQuery(field: String, str: String, otherOption: (String, Any)*): Option[Map[String, Map[String, Any]]] = {
    mkFieldQuery("match", field, str, otherOption)
  }

  /**
    * Returns a map for making mutli match queries using the Multi Match Elasticsearch API.
    * @param fields Sequence of String fields to match.
    * @param str String value for field.
    * @param otherOption Tuples of additional parameters to include in the query.
    * @return Map for using the Query Multi Match API.
    */
  def multiMatchQuery(
    fields: Seq[String],
    str: String,
    otherOption: (String, Any)*): Option[Map[String, Map[String, Any]]] = {
    Some(Map("multi_match" -> (Map(
        "query" -> str,
        "fields" -> fields
      ) ++ otherOption.toMap)
    ))
  }

  /**
    * Returns a map for making Match All queries using the Match All Elasticsearch API.
    * @return Map for using the Query Match All API.
    */
  def matchAll : Option[Map[String, Map[String, Any]]] = {
    Some(Map("match_all" -> Map()))
  }

  /**
    * Returns a map for making Match queries with the phrase_prefix option.
    * @param field String field to match.
    * @param str String value for field.
    * @param otherOption Tuples of additional parameters to include in the query.
    * @return Map for using the Query Match API with phrase_prefix matching.
    */
  def matchPhrasePrefixQuery(
    field: String,
    str: String,
    otherOption: (String, Any)*
  ): Option[Map[String, Map[String, Any]]] = matchQuery(field, str, otherOption :+ ("type" -> "phrase_prefix"):_*)

  /**
    * Returns a map for making Prefix queries using the Prefix Elasticsearch API.
    * @param field String field to match.
    * @param str String value for field.
    * @return Map for using the Query Prefix API.
    */
  def prefixQuery(field: String, str: String): Option[Map[String, Map[String, Any]]] = {
    if (str.isEmpty)
      None
    else
      Some(Map("prefix" -> Map(field -> str)))
  }

  /**
    * Constructs a basic map that can be used for different types of Elasticsearch queries.
    * @param queryType String type of query used.
    * @param field String field to restrict search to.
    * @param str String value for field.
    * @param otherOption Tuples of additional query parameters.
    * @param queryKey String query key for ES request.
    * @return Map for making ES queries.
    */
  private def mkFieldQuery(
    queryType: String,
    field: String,
    str: String,
    otherOption: Seq[(String, Any)],
    queryKey: String = "query"
  ): Option[Map[String, Map[String, Any]]] = {
    if (str.isEmpty)
      None
    else if (otherOption.isEmpty)
      Some(Map(queryType -> Map(field -> str)))
    else
      Some(Map(
        queryType -> Map(
          field -> (otherOption :+ (queryKey -> str)).toMap
        )
      ))
  }

  /**
    * Returns a map for making Boosting queries using the Boosting Elasticsearch API.
    * @param positive Map containing the field and value to positively boost.
    * @param negative Map containing the field and value to negatively boost.
    * @param negativeBoost Value for negative boosting, set to 0.2.
    * @return Map for using the Query Boosting API.
    */
  def boosting(positive: Option[_] = None, negative: Option[_] = None, negativeBoost: Option[Double] = Some(0.2)): Option[Map[String, Any]] = {
    if (positive.isEmpty && negative.isEmpty)
      None
    else
      Some(Map("boosting" -> Map(
        "positive" -> positive.getOrElse(Map()),
        "negative" -> negative.getOrElse(Map()),
        "negative_boost" -> negativeBoost.getOrElse(0.2)
      )))
  }

  /**
    * Returns a map for making Bool queries using the Bool Elasticsearch API.
    * @param must Map or Seq of fields and values that must be matched.
    * @param should Map or Seq of fields and values that should be matched. Threshold set by minimum_should_match parameter.
    * @param mustNot Map or Seq of fields and values.
    * @param options Additional fields to include in Bool query, like minimum_should_match.
    * @return Map for using the Query Bool API.
    */
  def bool(must: Option[_] = None, should: Option[_] = None, mustNot: Option[_] = None, options: Map[String, Any] = Map.empty): Option[Map[String, Any]] = {
    val query = Seq(must.map("must" -> _), should.map("should" -> _), mustNot.map("must_not" -> _)).flatten.toMap
    if (query.isEmpty)
      None
    else
      Some(Map("bool" -> (query ++ options)))
  }

  /**
    * Returns a map of filters for making Or queries using the Or Filter Elasticsearch API.
    * @param filters Sequence of fields and values to filter on.
    * @return Map of filter for using the Or Filter API.
    */
  def orFilter(filters: Seq[Map[String, Any]]): Option[Map[String, Any]] = {
    Some(Map("or" -> filters))
  }

  /**
    * Returns a map for making a general Elasticsearch query.
    * @param maps for being included in the ES query.
    * @return a single Map with a top level "query" key.
    */
  def query(maps: Option[Map[String, Any]]*): Option[Map[String, Any]] = genMap("query", maps:_*)

  /**
    * Returns a map for using Elasticsearch's filter mechanism.
    * @param maps for being included in the ES query.
    * @return a single Map with a top level "filter" key.
    */
  def filter(maps: Option[Map[String, Any]]*): Option[Map[String, Any]] = genMap("filter", maps:_*)

  /**
    * Returns a map for including a group of parameters in an Elasticsearch request.
    * @param maps for being included in the ES query.
    * @return a single Map with a top level "params" key.
    */
  def params(maps: Option[Map[String, Any]]*): Option[Map[String, Any]] = genMap("params", maps:_*)

  /**
    * Returns a map for using Elasticsearch's aggs mechanism.
    * @param maps for being included in the ES query.
    * @return a single Map with a top level "aggs" key.
    */
  def aggs(maps: Option[Map[String, Any]]*): Option[Map[String, Any]] = genMap("aggs", maps:_*)

  /**
    * Returns a map for using Elasticsearch's post_filter mechanism.
    * @param maps for being included in the ES query.
    * @return a single Map with a top level "post_filter" key.
    */
  def postFilter(maps: Option[Map[String, Any]]*): Option[Map[String, Any]] = genMap("post_filter", maps:_*)

  /**
    * Maps a top level term to a Map[String,Any] containing Elasticsearch query parameters.
    * @param term String term to set as parent key.
    * @param maps a number of maps containing ES parameters.
    * @return a single Map with a top level term and associated maps.
    */
  private[this] def genMap(term: String, maps: Option[Map[String, Any]]*): Option[Map[String, Any]] = {
    seqOption(maps:_*).map(m => Map(term -> m.fold(Map())(_ ++ _)))
  }

  /**
    * Returns a map for making filtered Elasticsearch queries.
    * Combines and matches on optional query ops and filter ops.
    * @param qOpt Map representing the query operation.
    * @param fOpt Map representing the filter operation.
    * @return Combined map for making filtered queries.
    */
  def filtered(qOpt: Option[Map[String, Any]], fOpt: Option[Map[String, Any]]): Option[Map[String, Any]] = {
    (qOpt, fOpt) match {
      case (None, None) => None
      case (None, Some(_)) => Some(Map("filtered" -> filter(fOpt).get))
      case (Some(_), None)  => qOpt
      case (Some(_), Some(_)) => Some(Map("filtered" -> (query(qOpt).get ++ filter(fOpt).get)))
    }
  }

  /**
    * Returns a map for making Function Score Elastichsearch queries.
    * This API requires the user to provide functions to score each document returned by the query.
    * @param q Map representing the query operation.
    * @param fs Map representing the function score fields.
    * @param scoreMode String representing how the new scores will be combined.
    * @return Combined map for making Function Score queries.
    */
  def functionScore(q: Option[Map[String, Any]], fs: Seq[Map[String, Any]], scoreMode: String): Option[Map[String, Any]] = {
    if (q.isEmpty)
      Some(Map("function_score" -> Map("functions" -> fs, "score_mode" -> scoreMode)))
    else
      Some(Map("function_score" -> Map("functions" -> fs, "score_mode" -> scoreMode, "query" -> q.get)))
  }

  /**
    * Generates sort section of query
    * @param sortFields a sequence of tuples (fieldName: String, descending: Boolean).
    * @return Map for making Sort queries.
    */
  def sort(sortFields: Seq[Map[String, Any]]): Option[Map[String, Any]] = {
      Some(Map("sort" -> sortFields))
  }

  /**
    * Returns a template map for making Template Elastichsearch queries.
    * ES Template queries use params maps to substitute into the templated query.
    * @param q Map representing the templated query operation.
    * @param p Map representing the params to substitute into the query.
    * @return Combined map for making Template queries.
    */
  def template(q: Option[Map[String, Any]], p: Option[Map[String, Any]]): Option[Map[String, Any]] = {
    if (q.isEmpty)
      None
    else
      Some(Map("template" -> (q.get ++ p.get)))
  }

  /**
    * Returns a map for making Dis Max Elasticsearch queries.
    * Dis Max returns the union of of documents retrieved from the subqueries.
    * @param queries Map representing subqueries.
    * @param tieBreaker Double tiebreaker parameter for favoring documents with preferred term usage.
    * @param boost Double boost parameter.
    * @return Combined map for making Dis Max queries.
    */
  def disMax(queries: Seq[Map[String, Any]], tieBreaker: Option[Double] = None, boost: Option[Double] = None): Option[Map[String, Any]] = {
    Some(Map(
      "dis_max" -> Seq(
        Option("queries" -> queries),
        tieBreaker.map("tie_breaker" -> _),
        boost.map("boost" -> _)
      ).flatten.toMap
    ))
  }
<<<<<<< HEAD

  /**
    * Returns a map for making Range Elasticsearch queries.
    * @param fieldName String field name to query on.
    * @param lowerBound Double value for lower bound of range.
    * @param lowerBoundOp Comparison op for lower bound.
    * @param upperBound Double value for upper bound of range.
    * @param upperBoundOp Comparison op for upper bound.
    * @return Combined map for making Range queries.
    */
  def range(fieldName: String, lowerBound: Option[Double], lowerBoundOp: ComparisonOp,
            upperBound: Option[Double], upperBoundOp: ComparisonOp): Option[Map[String, Any]] = {
    val range = Seq(lowerBound.map(lowerBoundOp.op -> _), upperBound.map(upperBoundOp.op -> _)).flatten.toMap
    if (range.isEmpty) None else Some(Map("range" -> Map(fieldName -> range)))
  }

  def exists(fieldName: String): Option[Map[String, Any]] = Some(Map("exists" -> Map("field" -> fieldName)))

  def missing(fieldName: String): Option[Map[String, Any]] = Some(Map("missing" -> Map("field" -> fieldName)))
=======
>>>>>>> 7ce47322
}

// scalastyle:on
// scalastyle:off
/**
  * Convenience trait for representing Elasticsearch comparison operators.
  */
sealed trait ComparisonOp { def op: String }

/**
  * Case for the "greater than or equal to" comparison operator.
  */
case object gte extends ComparisonOp { val op = "gte" }

/**
  * Case for the "greater than" comparison operator.
  */
case object gt  extends ComparisonOp { val op = "gt" }

/**
  * Case for the "less than or equal to" operator.
  */
case object lte extends ComparisonOp { val op = "lte" }

/**
  * Case for the "less than" operator.
  */
case object lt  extends ComparisonOp { val op = "lt" }
//  scalastyle:on<|MERGE_RESOLUTION|>--- conflicted
+++ resolved
@@ -420,7 +420,6 @@
       ).flatten.toMap
     ))
   }
-<<<<<<< HEAD
 
   /**
     * Returns a map for making Range Elasticsearch queries.
@@ -440,8 +439,6 @@
   def exists(fieldName: String): Option[Map[String, Any]] = Some(Map("exists" -> Map("field" -> fieldName)))
 
   def missing(fieldName: String): Option[Map[String, Any]] = Some(Map("missing" -> Map("field" -> fieldName)))
-=======
->>>>>>> 7ce47322
 }
 
 // scalastyle:on
